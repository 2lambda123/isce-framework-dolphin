import os
from pathlib import Path

import numpy as np
import pytest

import dolphin.unwrap
from dolphin import io
from dolphin.workflows import UnwrapMethod

try:
    import tophu

    TOPHU_INSTALLED = True
except ImportError:
    TOPHU_INSTALLED = False

# Dataset has no geotransform, gcps, or rpcs. The identity matrix will be returned.
pytestmark = pytest.mark.filterwarnings(
    "ignore::rasterio.errors.NotGeoreferencedWarning",
    "ignore:.*io.FileIO.*:pytest.PytestUnraisableExceptionWarning",
)


@pytest.fixture()
def corr_raster(raster_100_by_200):
    # Make a correlation raster of all 1s in the same directory as the raster
    d = Path(raster_100_by_200).parent
    corr_raster = d / "corr_raster.cor.tif"
    io.write_arr(
        arr=np.ones((100, 200), dtype=np.float32),
        output_name=corr_raster,
        like_filename=raster_100_by_200,
        driver="GTiff",
    )
    return corr_raster


class TestUnwrapSingle:
    def test_unwrap_snaphu_default(self, tmp_path, list_of_gtiff_ifgs, corr_raster):
        unw_filename = tmp_path / "unwrapped.unw.tif"
        unw_path, conncomp_path = dolphin.unwrap.unwrap(
            ifg_filename=list_of_gtiff_ifgs[0],
            corr_filename=corr_raster,
            unw_filename=unw_filename,
            nlooks=1,
        )
        assert unw_path == unw_filename
        assert str(conncomp_path) == str(unw_filename).replace(
            ".unw.tif", ".unw.conncomp.tif"
        )
        assert io.get_raster_xysize(unw_filename) == io.get_raster_xysize(
            list_of_gtiff_ifgs[0]
        )

    @pytest.mark.parametrize("init_method", ["mst", "mcf"])
    def test_unwrap_snaphu(
        self, tmp_path, list_of_gtiff_ifgs, corr_raster, init_method
    ):
        # test other init_method
        unw_filename = tmp_path / "unwrapped.unw.tif"
        unw_path, conncomp_path = dolphin.unwrap.unwrap(
            ifg_filename=list_of_gtiff_ifgs[0],
            corr_filename=corr_raster,
            unw_filename=unw_filename,
            nlooks=1,
            init_method=init_method,
        )
        assert unw_path.exists()
        assert conncomp_path.exists()
        assert io.get_raster_nodata(unw_path) == 0
        assert io.get_raster_nodata(conncomp_path) == 65535

    @pytest.mark.parametrize("method", [UnwrapMethod.ICU, UnwrapMethod.PHASS])
    def test_unwrap_methods(self, tmp_path, raster_100_by_200, corr_raster, method):
        unw_filename = tmp_path / f"{method.value}_unwrapped.unw.tif"
        u_path, c_path = dolphin.unwrap.unwrap(
            ifg_filename=raster_100_by_200,
            corr_filename=corr_raster,
            unw_filename=unw_filename,
            nlooks=1,
            unwrap_method=method,
        )
        assert u_path.exists()
        assert c_path.exists()

    def test_unwrap_logfile(self, tmp_path, raster_100_by_200, corr_raster):
        unw_filename = tmp_path / "unwrapped.unw.tif"
        u_path, c_path = dolphin.unwrap.unwrap(
            ifg_filename=raster_100_by_200,
            corr_filename=corr_raster,
            unw_filename=unw_filename,
            nlooks=1,
            unwrap_method="icu",
            log_to_file=True,
        )
        logfile_name = str(unw_filename).replace(".unw.tif", ".unw.log")
        assert Path(logfile_name).exists()
        assert u_path.exists()
        assert c_path.exists()

<<<<<<< HEAD
    @pytest.mark.parametrize("method", [UnwrapMethod.SNAPHU, UnwrapMethod.PHASS])
    def test_goldstein(self, tmp_path, list_of_gtiff_ifgs, corr_raster, method):
=======
    def test_unwrap_snaphu_nodata(self, tmp_path, list_of_gtiff_ifgs, corr_raster):
>>>>>>> cad8ca6d
        # test other init_method
        unw_filename = tmp_path / "unwrapped.unw.tif"
        unw_path, conncomp_path = dolphin.unwrap.unwrap(
            ifg_filename=list_of_gtiff_ifgs[0],
            corr_filename=corr_raster,
            unw_filename=unw_filename,
            nlooks=1,
<<<<<<< HEAD
            unwrap_method=method,
            run_goldstein=True,
        )
        assert unw_path.exists()
        assert conncomp_path.exists()
=======
            ccl_nodata=123,
            unw_nodata=np.nan,
        )
        assert unw_path.exists()
        assert conncomp_path.exists()
        assert np.isnan(io.get_raster_nodata(unw_path))
        assert io.get_raster_nodata(conncomp_path) == 123

>>>>>>> cad8ca6d

class TestUnwrapRun:
    def test_run_gtiff(self, list_of_gtiff_ifgs, corr_raster):
        ifg_path = list_of_gtiff_ifgs[0].parent
        u_paths, c_paths = dolphin.unwrap.run(
            ifg_filenames=list_of_gtiff_ifgs,
            cor_filenames=[corr_raster] * len(list_of_gtiff_ifgs),
            output_path=ifg_path,
            nlooks=1,
            init_method="mst",
            max_jobs=1,
        )
        assert all(p.exists() for p in u_paths)
        assert all(p.exists() for p in c_paths)

    def test_run_envi(self, list_of_envi_ifgs, corr_raster):
        ifg_path = list_of_envi_ifgs[0].parent
        u_paths, c_paths = dolphin.unwrap.run(
            ifg_filenames=list_of_envi_ifgs,
            cor_filenames=[corr_raster] * len(list_of_envi_ifgs),
            output_path=ifg_path,
            nlooks=1,
            init_method="mst",
            max_jobs=1,
        )
        assert all(p.exists() for p in u_paths)
        assert all(p.exists() for p in c_paths)


class TestTophu:
    @pytest.mark.skipif(
        not TOPHU_INSTALLED, reason="tophu not installed for multiscale unwrapping"
    )
    def test_unwrap_multiscale(self, tmp_path, raster_100_by_200, corr_raster):
        unw_filename = tmp_path / "unwrapped.unw.tif"
        out_path, conncomp_path = dolphin.unwrap.unwrap(
            ifg_filename=raster_100_by_200,
            corr_filename=corr_raster,
            unw_filename=unw_filename,
            nlooks=1,
            ntiles=(2, 2),
            downsample_factor=(3, 3),
            unwrap_method="phass",
        )
        assert out_path.exists()
        assert conncomp_path.exists()

    @pytest.mark.skipif(
        not TOPHU_INSTALLED, reason="tophu not installed for multiscale unwrapping"
    )
    def test_unwrap_multiscale_callback_given(
        self, tmp_path, raster_100_by_200, corr_raster
    ):
        unw_filename = tmp_path / "unwrapped.unw.tif"
        unwrap_callback = tophu.ICUUnwrap()
        out_path, conncomp_path = dolphin.unwrap.multiscale_unwrap(
            ifg_filename=raster_100_by_200,
            corr_filename=corr_raster,
            unw_filename=unw_filename,
            unwrap_callback=unwrap_callback,
            unw_nodata=0,
            nlooks=1,
            ntiles=(2, 2),
            downsample_factor=(3, 3),
        )
        assert out_path.exists()
        assert conncomp_path.exists()


@pytest.mark.skipif(os.environ.get("NUMBA_DISABLE_JIT") == "1", reason="JIT disabled")
def test_compute_phase_diffs():
    # test on a 2D array with no phase jumps > pi
    phase1 = np.array([[0, 1], [1, 2]], dtype=float)
    expected1 = np.array([[0, 0], [0, 0]], dtype=float)
    assert np.allclose(dolphin.unwrap.compute_phase_diffs(phase1), expected1)

    # test on a 2D array with some phase jumps > pi at the top-left pixel
    phase2 = np.array([[0, 3.15], [3.15, 0]], dtype=float)
    expected2 = np.array([[2, 0], [0, 0]], dtype=float)
    assert np.allclose(dolphin.unwrap.compute_phase_diffs(phase2), expected2)

    # test on a larger 2D array
    phase3 = np.full((10, 10), np.pi, dtype=float)
    expected3 = np.zeros((10, 10), dtype=float)
    assert np.allclose(dolphin.unwrap.compute_phase_diffs(phase3), expected3)<|MERGE_RESOLUTION|>--- conflicted
+++ resolved
@@ -99,12 +99,24 @@
         assert u_path.exists()
         assert c_path.exists()
 
-<<<<<<< HEAD
+    def test_unwrap_snaphu_nodata(self, tmp_path, list_of_gtiff_ifgs, corr_raster):
+        # test other init_method
+        unw_filename = tmp_path / "unwrapped.unw.tif"
+        unw_path, conncomp_path = dolphin.unwrap.unwrap(
+            ifg_filename=list_of_gtiff_ifgs[0],
+            corr_filename=corr_raster,
+            unw_filename=unw_filename,
+            nlooks=1,
+            ccl_nodata=123,
+            unw_nodata=np.nan,
+        )
+        assert unw_path.exists()
+        assert conncomp_path.exists()
+        assert np.isnan(io.get_raster_nodata(unw_path))
+        assert io.get_raster_nodata(conncomp_path) == 123
+
     @pytest.mark.parametrize("method", [UnwrapMethod.SNAPHU, UnwrapMethod.PHASS])
     def test_goldstein(self, tmp_path, list_of_gtiff_ifgs, corr_raster, method):
-=======
-    def test_unwrap_snaphu_nodata(self, tmp_path, list_of_gtiff_ifgs, corr_raster):
->>>>>>> cad8ca6d
         # test other init_method
         unw_filename = tmp_path / "unwrapped.unw.tif"
         unw_path, conncomp_path = dolphin.unwrap.unwrap(
@@ -112,22 +124,12 @@
             corr_filename=corr_raster,
             unw_filename=unw_filename,
             nlooks=1,
-<<<<<<< HEAD
             unwrap_method=method,
             run_goldstein=True,
         )
         assert unw_path.exists()
         assert conncomp_path.exists()
-=======
-            ccl_nodata=123,
-            unw_nodata=np.nan,
-        )
-        assert unw_path.exists()
-        assert conncomp_path.exists()
-        assert np.isnan(io.get_raster_nodata(unw_path))
-        assert io.get_raster_nodata(conncomp_path) == 123
-
->>>>>>> cad8ca6d
+
 
 class TestUnwrapRun:
     def test_run_gtiff(self, list_of_gtiff_ifgs, corr_raster):
