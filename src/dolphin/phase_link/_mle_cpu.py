from __future__ import annotations

from typing import Optional

import numpy as np

from dolphin._log import get_log
from dolphin.utils import decimate

from . import covariance, metrics
from .mle import MleOutput, mle_stack

logger = get_log(__name__)


def run_cpu(
    slc_stack: np.ndarray,
    half_window: dict[str, int],
    strides: dict[str, int] = {"x": 1, "y": 1},
    beta: float = 0.01,
    reference_idx: int = 0,
    use_slc_amp: bool = True,
    neighbor_arrays: Optional[np.ndarray] = None,
<<<<<<< HEAD
    calc_average_coh: bool = True,
=======
    calc_average_coh: bool = False,
>>>>>>> 876b0971
    n_workers: int = 1,
    **kwargs,
) -> MleOutput:
    """Run the CPU version of the stack covariance estimator and MLE solver.

    Parameters
    ----------
    slc_stack : np.ndarray
        The SLC stack, with shape (n_slc, n_rows, n_cols)
    half_window : dict[str, int]
        The half window size as {"x": half_win_x, "y": half_win_y}
        The full window size is 2 * half_window + 1 for x, y.
    strides : dict[str, int], optional
        The (x, y) strides (in pixels) to use for the sliding window.
        By default {"x": 1, "y": 1}
    beta : float, optional
        The regularization parameter, by default 0.01.
    reference_idx : int, optional
        The index of the (non compressed) reference SLC, by default 0
    use_slc_amp : bool, optional
        Whether to use the SLC amplitude when outputting the MLE estimate,
        or to set the SLC amplitude to 1.0. By default True.
    neighbor_arrays : np.ndarray, optional
        The neighbor arrays to use for SHP, shape = (n_rows, n_cols, *window_shape).
        If None, a rectangular window is used. By default None.
    calc_average_coh : bool, default=False
        If requested, the average of each row of the covariance matrix is computed
        for the purposes of finding the best reference (highest coherence) date
    n_workers : int, optional
        The number of workers to use for (CPU version) multiprocessing.
        If 1 (default), no multiprocessing is used.

    Returns
    -------
    mle_est : np.ndarray[np.complex64]
        The estimated linked phase, with shape (n_slc, n_rows, n_cols)
    temp_coh : np.ndarray[np.float32]
        The temporal coherence at each pixel, shape (n_rows, n_cols)
    """
    C_arrays = covariance.estimate_stack_covariance_cpu(
        slc_stack,
        half_window,
        strides,
        neighbor_arrays=neighbor_arrays,
        n_workers=n_workers,
    )

    output_phase = mle_stack(C_arrays, beta, reference_idx, n_workers=n_workers)
    cpx_phase = np.exp(1j * output_phase)
    # Get the temporal coherence
    temp_coh = metrics.estimate_temp_coh(cpx_phase, C_arrays)
    mle_est = np.exp(1j * output_phase)

    if calc_average_coh:
        # If requested, average the Cov matrix at each row for reference selection
        d_avg_coh_per_date = np.abs(C_arrays).mean(axis=3)
<<<<<<< HEAD
        avg_coh = np.argmax(d_avg_coh_per_date, axis=2).get()
=======
        avg_coh = np.argmax(d_avg_coh_per_date, axis=2)
>>>>>>> 876b0971
    else:
        avg_coh = None

    if use_slc_amp:
        # use the amplitude from the original SLCs
        # account for the strides when grabbing original data
        # we need to match `io.compute_out_shape` here
        slcs_decimated = decimate(slc_stack, strides)
        mle_est *= np.abs(slcs_decimated)

    return MleOutput(mle_est, temp_coh, avg_coh)<|MERGE_RESOLUTION|>--- conflicted
+++ resolved
@@ -21,11 +21,7 @@
     reference_idx: int = 0,
     use_slc_amp: bool = True,
     neighbor_arrays: Optional[np.ndarray] = None,
-<<<<<<< HEAD
-    calc_average_coh: bool = True,
-=======
     calc_average_coh: bool = False,
->>>>>>> 876b0971
     n_workers: int = 1,
     **kwargs,
 ) -> MleOutput:
@@ -82,11 +78,7 @@
     if calc_average_coh:
         # If requested, average the Cov matrix at each row for reference selection
         d_avg_coh_per_date = np.abs(C_arrays).mean(axis=3)
-<<<<<<< HEAD
-        avg_coh = np.argmax(d_avg_coh_per_date, axis=2).get()
-=======
         avg_coh = np.argmax(d_avg_coh_per_date, axis=2)
->>>>>>> 876b0971
     else:
         avg_coh = None
 
