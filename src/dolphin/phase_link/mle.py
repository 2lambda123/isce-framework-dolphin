from __future__ import annotations

import logging
import warnings
from collections import namedtuple
from typing import Optional

import numpy as np
import pymp
from scipy.linalg import eigh

from dolphin.utils import get_array_module, gpu_is_available, take_looks

logger = logging.getLogger(__name__)


class PhaseLinkRuntimeError(Exception):
    """Exception raised while running the MLE solver."""

    pass


MleOutput = namedtuple(
    "MleOutput", ["mle_est", "temp_coh", "avg_coh"], defaults=[None, None, None]
)


<<<<<<< HEAD
# @dataclass
# class MleOutput:
#     mle_est: np.ndarray
#     temp_coh: np.ndarray
#     avg_coh: Optional[np.ndarray]


=======
>>>>>>> 876b0971
def run_mle(
    slc_stack: np.ndarray,
    half_window: dict[str, int],
    strides: dict[str, int] = {"x": 1, "y": 1},
    beta: float = 0.01,
    reference_idx: int = 0,
    nodata_mask: np.ndarray = None,
    ps_mask: Optional[np.ndarray] = None,
    neighbor_arrays: Optional[np.ndarray] = None,
    avg_mag: Optional[np.ndarray] = None,
    use_slc_amp: bool = True,
    n_workers: int = 1,
    gpu_enabled: bool = False,
    # ) -> tuple[np.ndarray, np.ndarray]:
) -> MleOutput:
    """Estimate the linked phase for a stack using the MLE estimator.

    Parameters
    ----------
    slc_stack : np.ndarray
        The SLC stack, with shape (n_images, n_rows, n_cols)
    half_window : dict[str, int]
        The half window size as {"x": half_win_x, "y": half_win_y}
        The full window size is 2 * half_window + 1 for x, y.
    strides : dict[str, int], optional
        The (x, y) strides (in pixels) to use for the sliding window.
        By default {"x": 1, "y": 1}
    beta : float, optional
        The regularization parameter, by default 0.01.
    reference_idx : int, optional
        The index of the (non compressed) reference SLC, by default 0
    nodata_mask : np.ndarray, optional
        A mask of bad/nodata pixels to ignore when estimating the covariance.
        Pixels with `True` (or 1) are ignored, by default None
        If None, all pixels are used, by default None.
    ps_mask : np.ndarray, optional
        A mask of pixels marking persistent scatterers (PS) to
        skip when multilooking.
        Pixels with `True` (or 1) are PS and will be ignored
        (combined with `nodata_mask`).
        The phase from these pixels will be inserted back
        into the final estimate directly from `slc_stack`.
    neighbor_arrays : np.ndarray, optional
        The neighbor arrays to use for SHP, shape = (n_rows, n_cols, *window_shape).
        If None, a rectangular window is used. By default None.
    avg_mag : np.ndarray, optional
        The average magnitude of the SLC stack, used to to find the brightest
        PS pixels to fill within each look window.
        If None, the average magnitude will be computed from `slc_stack`.
    use_slc_amp : bool, optional
        Whether to use the SLC amplitude when outputting the MLE estimate,
        or to set the SLC amplitude to 1.0. By default True.
    n_workers : int, optional
        The number of workers to use for (CPU version) multiprocessing.
        If 1 (default), no multiprocessing is used.
    gpu_enabled : bool, optional
        If False, do not use the GPU, even if it is available.

    Returns
    -------
    mle_est : np.ndarray[np.complex64]
        The estimated linked phase, with shape (n_images, n_rows, n_cols)
    temp_coh : np.ndarray[np.float32]
        The temporal coherence at each pixel, shape (n_rows, n_cols)
    """
    from ._mle_cpu import run_cpu as _run_cpu
    from ._mle_gpu import run_gpu as _run_gpu

    _, rows, cols = slc_stack.shape
    # Common pre-processing for both CPU and GPU versions:

    # Mask nodata pixels if given
    if nodata_mask is None:
        nodata_mask = np.zeros((rows, cols), dtype=bool)
    else:
        nodata_mask = nodata_mask.astype(bool)

    # Track the PS pixels, if given, and remove them from the stack
    # This will prevent the large amplitude PS pixels from dominating
    # the covariance estimation.
    if ps_mask is None:
        ps_mask = np.zeros((rows, cols), dtype=bool)
    else:
        ps_mask = ps_mask.astype(bool)
    _check_all_nans(slc_stack)

    # Make sure we also are ignoring pixels which are nans for all SLCs
    if nodata_mask.shape != (rows, cols) or ps_mask.shape != (rows, cols):
        raise ValueError(
            f"nodata_mask.shape={nodata_mask.shape}, ps_mask.shape={ps_mask.shape},"
            f" but != SLC (rows, cols) {rows, cols}"
        )
    # for any area that has nans in the SLC stack, mark it as nodata
    nodata_mask |= np.any(np.isnan(slc_stack), axis=0)
    # Make sure the PS mask didn't have extra burst borders that are nodata here
    ps_mask[nodata_mask] = False

    # TODO: Any other masks we need?
    ignore_mask = np.logical_or.reduce((nodata_mask, ps_mask))

    # Make a copy, and set the masked pixels to np.nan
    slc_stack_masked = slc_stack.copy()
    slc_stack_masked[:, ignore_mask] = np.nan

    #######################################
    if not gpu_enabled or not gpu_is_available():
        # mle_est, temp_coh, avg_coh = _run_cpu(
        mle_out = _run_cpu(
            slc_stack=slc_stack_masked,
            half_window=half_window,
            strides=strides,
            beta=beta,
            reference_idx=reference_idx,
            neighbor_arrays=neighbor_arrays,
            use_slc_amp=use_slc_amp,
            n_workers=n_workers,
        )
    else:
        # mle_est, temp_coh, avg_coh = _run_gpu(
        mle_out = _run_gpu(
            slc_stack=slc_stack_masked,
            half_window=half_window,
            strides=strides,
            beta=beta,
            reference_idx=reference_idx,
            neighbor_arrays=neighbor_arrays,
            use_slc_amp=use_slc_amp,
            # is it worth passing the blocks-per-grid?
        )

    # Get the smaller, looked versions of the masks
    # We zero out nodata if all pixels within the window had nodata
    mask_looked = take_looks(nodata_mask, strides["y"], strides["x"], func_type="all")
    # Set no data pixels to np.nan
    mle_out.temp_coh[mask_looked] = np.nan

    # Fill in the PS pixels from the original SLC stack, if it was given
    if np.any(ps_mask):
        _fill_ps_pixels(
            mle_out.mle_est,
            mle_out.temp_coh,
            slc_stack,
            ps_mask,
            strides,
            avg_mag,
            reference_idx,
        )

    return mle_out


def mle_stack(
    C_arrays, beta: float = 0.01, reference_idx: float = 0, n_workers: int = 1
):
    """Estimate the linked phase for a stack of covariance matrices.

    This function is used for both the CPU and GPU versions after
    covariance estimation.
    Will use cupy if available, (and if the input is a GPU array).
    Otherwise, uses numpy (for CPU version).

    Parameters
    ----------
    C_arrays : ndarray, shape = (rows, cols, nslc, nslc)
        The sample covariance matrix at each pixel
        (e.g. from [dolphin.phase_link.covariance.estimate_stack_covariance_cpu][])
    beta : float, optional
        The regularization parameter for inverting Gamma = |C|
        The regularization is applied as (1 - beta) * Gamma + beta * I
        Default is 0.01.
    reference_idx : int, optional
        The index of the reference acquisition, by default 0
        If the SLC stack from which `C_arrays` was computed contained
        compressed SLCs at the stack, then this should be the index
        of the first non-compressed SLC.
    n_workers : int, optional
        The number of workers to use (CPU version) for the eigenvector problem.
        If 1 (default), no multiprocessing is used.

    Returns
    -------
    ndarray, shape = (nslc, rows, cols)
        The estimated linked phase, same shape as the input slcs (possibly multilooked)

    References
    ----------
        [1] Ansari, H., De Zan, F., & Bamler, R. (2018). Efficient phase
        estimation for interferogram stacks. IEEE Transactions on
        Geoscience and Remote Sensing, 56(7), 4109-4125.

    """
    xp = get_array_module(C_arrays)
    # estimate the wrapped phase based on the EMI paper
    # *smallest* eigenvalue decomposition of the (|Gamma|^-1  *  C) matrix
    Gamma = xp.abs(C_arrays)

    if beta > 0:
        # Perform regularization
        Id = xp.eye(Gamma.shape[-1], dtype=Gamma.dtype)
        # repeat the identity matrix for each pixel
        Id = xp.tile(Id, (Gamma.shape[0], Gamma.shape[1], 1, 1))
        Gamma = (1 - beta) * Gamma + beta * Id

    Gamma_inv = xp.linalg.inv(Gamma)
    V = _get_eigvecs(Gamma_inv * C_arrays, n_workers=n_workers)

    # The shape of V is (rows, cols, nslc, nslc)
    # at pixel (r, c), the columns of V[r, c] are the eigenvectors.
    # They're ordered by increasing eigenvalue, so the first column is the
    # eigenvector corresponding to the smallest eigenvalue (our phase solution).
    evd_estimate = V[:, :, :, 0]
    # The phase estimate on the reference day will be size (rows, cols)
    ref = evd_estimate[:, :, reference_idx]
    # Make sure each still has 3 dims, then reference all phases to `ref`
    evd_estimate = evd_estimate * xp.conjugate(ref[:, :, None])

    # Return the phase (still as a GPU array)
    phase_stack = xp.angle(evd_estimate)
    # Move the SLC dimension to the front (to match the SLC stack shape)
    return xp.moveaxis(phase_stack, -1, 0)


def _get_eigvecs(C, n_workers: int = 1):
    xp = get_array_module(C)
    if xp == np:
        # The block splitting isn't needed for numpy.
        # return np.linalg.eigh(C)[1]
        return _get_eigvecs_scipy(C, n_workers=n_workers)

    # Make sure we don't overflow: cupy https://github.com/cupy/cupy/issues/7261
    # The work_size must be less than 2**30, so
    # Keep (rows*cols) approximately less than 2**21? make it 2**20 to be safer
    # see https://github.com/cupy/cupy/issues/7261#issuecomment-1362991323 for that math
    rows, cols, _, _ = C.shape
    max_batch_size = 2**20
    num_blocks = 1 + (rows * cols) // max_batch_size
    if num_blocks > 1:
        # V_out wil lbe the eigenvectors, shape (rows, cols, nslc, nslc)
        V_out = xp.empty_like(C)
        # Split the computation into blocks
        # This is to avoid overflow errors in cupy.linalg.eigh
        for i in range(num_blocks):
            # get chunks of rows at a time
            start = i * (rows // num_blocks)
            end = (i + 1) * (rows // num_blocks)
            if i == num_blocks - 1:
                end = rows
            V_out[start:end] = xp.linalg.eigh(C[start:end])[1]
    else:
        _, V_out = xp.linalg.eigh(C)
    return V_out


def _get_eigvecs_scipy(C, n_workers=1):
    C_shared = pymp.shared.array(C.shape, dtype="complex64")
    C_shared[:] = C[:]
    rows, cols, nslc, _ = C.shape
    out = pymp.shared.array((rows, cols, nslc), dtype="complex64")
    with pymp.Parallel(n_workers) as p:
        # Looping over linear index for pixels (less nesting of pymp context managers)
        for idx in p.range(rows * cols):
            # Iterating over every output pixels, convert to a row/col index
            r, c = np.unravel_index(idx, (rows, cols))
            out[r, c, :] = eigh(C_shared[r, c], subset_by_index=[0, 0])[1].ravel()

    del C_shared
    # Add the last dimension back to match the shape of the cupy output
    return out[:, :, :, None]


def _check_all_nans(slc_stack):
    """Check for all NaNs in each SLC of the stack."""
    nans = np.isnan(slc_stack)
    # Check that there are no SLCS which are all nans:
    bad_slc_idxs = np.where(np.all(nans, axis=(1, 2)))[0]
    if bad_slc_idxs.size > 0:
        raise PhaseLinkRuntimeError(
            f"slc_stack[{bad_slc_idxs}] out of {len(slc_stack)} are all NaNs."
        )


def _fill_ps_pixels(
    mle_est: np.ndarray,
    temp_coh: np.ndarray,
    slc_stack: np.ndarray,
    ps_mask: np.ndarray,
    strides: dict[str, int],
    avg_mag: np.ndarray,
    reference_idx: int = 0,
    use_max_ps: bool = False,
):
    """Fill in the PS locations in the MLE estimate with the original SLC data.

    Overwrites `mle_est` and `temp_coh` in place.

    Parameters
    ----------
    mle_est : ndarray, shape = (nslc, rows, cols)
        The complex valued-MLE estimate of the phase.
    temp_coh : ndarray, shape = (rows, cols)
        The temporal coherence of the estimate.
    slc_stack : np.ndarray
        The original SLC stack, with shape (n_images, n_rows, n_cols)
    ps_mask : ndarray, shape = (rows, cols)
        Boolean mask of pixels marking persistent scatterers (PS).
    strides : dict
        The look window strides
    avg_mag : np.ndarray, optional
        The average magnitude of the SLC stack, used to to find the brightest
        PS pixels to fill within each look window.
    reference_idx : int, default = 0
        SLC to use as reference for PS pixels. All pixel values are multiplied
        by the conjugate of
    use_max_ps : bool, optional
        If True, use the brightest PS pixel in each look window to fill in the
        MLE estimate. If False, use the average of all PS pixels in each look window.
    """
    if avg_mag is None:
        # Get the average magnitude of the SLC stack
        # nanmean will ignore single NaNs, but not all NaNs, per pixel
        with warnings.catch_warnings():
            # ignore the warning about nansum/nanmean of empty slice
            warnings.simplefilter("ignore", category=RuntimeWarning)
            avg_mag = np.nanmean(np.abs(slc_stack), axis=0)
    mag = avg_mag.copy()

    # null out all the non-PS pixels when finding the brightest PS pixels
    mag[~ps_mask] = np.nan
    # For ps_mask, we set to True if any pixels within the window were PS
    ps_mask_looked = take_looks(
        ps_mask, strides["y"], strides["x"], func_type="any", edge_strategy="pad"
    )
    # make sure it's the same size as the MLE result/temp_coh after padding
    ps_mask_looked = ps_mask_looked[: mle_est.shape[1], : mle_est.shape[2]]

    if use_max_ps:
        print("Using max PS pixel to fill in MLE estimate")
        # Get the indices of the brightest pixels within each look window
        slc_r_idxs, slc_c_idxs = _get_max_idxs(mag, strides["y"], strides["x"])
        # we're only filling where there are PS pixels
        ref = np.exp(-1j * np.angle(slc_stack[reference_idx][slc_r_idxs, slc_c_idxs]))
        for i in range(len(slc_stack)):
            mle_est[i][ps_mask_looked] = slc_stack[i][slc_r_idxs, slc_c_idxs] * ref
    else:
        # Get the average of all PS pixels within each look window
        # The referencing to SLC 0 is done in _get_avg_ps
        avg_ps = _get_avg_ps(slc_stack, ps_mask, strides)[
            :, : mle_est.shape[1], : mle_est.shape[2]
        ]
        mle_est[:, ps_mask_looked] = avg_ps[:, ps_mask_looked]

    # Force PS pixels to have high temporal coherence
    temp_coh[ps_mask_looked] = 1


def _get_avg_ps(
    slc_stack: np.ndarray, ps_mask: np.ndarray, strides: dict
) -> np.ndarray:
    # First, set all non-PS pixels to NaN
    slc_stack_nanned = slc_stack.copy()
    slc_stack_nanned[:, ~ps_mask] = np.nan
    # Reference all ps pixels in the SLC stack to the first SLC
    slc_stack_nanned[:, ps_mask] *= np.exp(
        -1j * np.angle(slc_stack_nanned[0, ps_mask])
    )[None]
    # Then, take the average of all PS pixels within each look window
    return take_looks(
        slc_stack_nanned,
        strides["y"],
        strides["x"],
        func_type="nanmean",
        edge_strategy="pad",
    )


def _get_max_idxs(arr, row_looks, col_looks):
    """Get the indices of the maximum value in each look window."""
    if row_looks == 1 and col_looks == 1:
        # No need to pad if we're not looking
        return np.where(arr == arr)
    # Adjusted from this answer to not take every moving window
    # https://stackoverflow.com/a/72742009/4174466
    windows = np.lib.stride_tricks.sliding_window_view(arr, (row_looks, col_looks))[
        ::row_looks, ::col_looks
    ]
    maxvals = np.nanmax(windows, axis=(2, 3))
    indx = np.array((windows == np.expand_dims(maxvals, axis=(2, 3))).nonzero())

    # In [82]: (windows == np.expand_dims(maxvals, axis = (2, 3))).nonzero()
    # This gives 4 arrays:
    # First two are the window indices
    # (array([0, 0, 0, 1, 1, 1]),
    # array([0, 1, 2, 0, 1, 2]),
    # last two are the relative indices (within each window)
    # array([0, 0, 1, 1, 1, 1]),
    # array([1, 1, 1, 1, 1, 0]))
    window_positions, relative_positions = indx.reshape((2, 2, -1))
    # Multiply the first two by the window size to get the absolute indices
    # of the top lefts of the windows
    window_offsets = np.array([row_looks, col_looks]).reshape((2, 1))
    # Then add the last two to get the relative indices
    rows, cols = relative_positions + window_positions * window_offsets
    return rows, cols<|MERGE_RESOLUTION|>--- conflicted
+++ resolved
@@ -25,16 +25,6 @@
 )
 
 
-<<<<<<< HEAD
-# @dataclass
-# class MleOutput:
-#     mle_est: np.ndarray
-#     temp_coh: np.ndarray
-#     avg_coh: Optional[np.ndarray]
-
-
-=======
->>>>>>> 876b0971
 def run_mle(
     slc_stack: np.ndarray,
     half_window: dict[str, int],
