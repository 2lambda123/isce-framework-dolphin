--- conflicted
+++ resolved
@@ -355,17 +355,10 @@
             -(phs_ref - phs_second) * 4.0 * np.pi / delay_parameters.wavelength
         )
 
-<<<<<<< HEAD
     # Tropo delay datacube
     tropo_delay_datacube = np.stack(tropo_delay_datacube_list)
     # Create a maksed datacube that excludes the NaN values
     tropo_delay_datacube_masked = np.ma.masked_invalid(tropo_delay_datacube)
-=======
-        # Tropo delay datacube
-        tropo_delay_datacube = np.stack(tropo_delay_datacube_list)
-        # Create a masked datacube that excludes the NaN values
-        tropo_delay_datacube_masked = np.ma.masked_invalid(tropo_delay_datacube)
->>>>>>> 92a77c93
 
     return tropo_delay_datacube_masked
 
