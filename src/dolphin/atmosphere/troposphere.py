--- conflicted
+++ resolved
@@ -1,12 +1,8 @@
 from __future__ import annotations
 
 import datetime
-<<<<<<< HEAD
 from dataclasses import dataclass # type: ignore
-=======
 import logging
-from dataclasses import dataclass
->>>>>>> e80ce406
 from os import fspath
 from pathlib import Path
 from typing import Mapping, Sequence
