--- conflicted
+++ resolved
@@ -26,10 +26,6 @@
 from dolphin import io, utils
 from dolphin._types import Filename
 from dolphin.io._blocks import iter_blocks
-<<<<<<< HEAD
-from dolphin.utils import progress
-=======
->>>>>>> 3b5c359a
 
 from ._background import _DEFAULT_TIMEOUT, BackgroundReader
 
