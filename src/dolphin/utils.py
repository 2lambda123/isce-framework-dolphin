import datetime
import re
from os import PathLike, fspath
from pathlib import Path
from typing import List, Tuple, Union

import numpy as np
from osgeo import gdal, gdal_array, gdalconst

from dolphin._log import get_log

Filename = Union[str, PathLike[str]]
gdal.UseExceptions()
logger = get_log()


def numpy_to_gdal_type(np_dtype):
    """Convert numpy dtype to gdal type."""
    # Wrap in np.dtype in case string is passed
    if isinstance(np_dtype, str):
        np_dtype = np.dtype(np_dtype.lower())
    elif isinstance(np_dtype, type):
        np_dtype = np.dtype(np_dtype)

    if np.issubdtype(bool, np_dtype):
        return gdalconst.GDT_Byte
    return gdal_array.NumericTypeCodeToGDALTypeCode(np_dtype)


def gdal_to_numpy_type(gdal_type):
    """Convert gdal type to numpy type."""
    if isinstance(gdal_type, str):
        gdal_type = gdal.GetDataTypeByName(gdal_type)
    return gdal_array.GDALTypeCodeToNumericTypeCode(gdal_type)


def get_dates(filename: Filename, fmt="%Y%m%d") -> List[Union[None, str]]:
    """Search for dates in the stem of `filename` matching `fmt`.

    Excludes dates that are not in the stem of `filename` (in the directories).

    Parameters
    ----------
    filename : str or PathLike
        Filename to search for dates.
    fmt : str, optional
        Format of date to search for. Default is "%Y%m%d".

    Returns
    -------
    list[str] or None
        List of dates found in the stem of `filename` matching `fmt`.
        Returns None if nothing is found.

    Examples
    --------
    >>> get_dates("/path/to/20191231.slc.tif")
    ['20191231']
    >>> get_dates("S1A_IW_SLC__1SDV_20191231T000000_20191231T000000_032123_03B8F1_1C1D.nc")
    ['20191231', '20191231']
    >>> get_dates("/not/a/date_named_file.tif")
    []
    """  # noqa: E501
    pat = _date_format_to_regex(fmt)
    date_list = re.findall(pat, Path(filename).stem)
    if not date_list:
        msg = f"{filename} does not contain date as YYYYMMDD"
        logger.warning(msg)
        return []
    return date_list


def parse_slc_strings(slc_str: Union[Filename, List[Filename]], fmt=None):
    """Parse a string, or list of strings, matching `fmt` into datetime.date.

    Parameters
    ----------
    slc_str : str or list of str
        String or list of strings to parse.
    fmt : str, or List[str]. Optional
        Format of string to parse.
        If None (default), searches for "%Y%m%d" or "%Y-%m-%d".

    Returns
    -------
    datetime.date, or list of datetime.date
    """

    def _parse(datestr, fmt="%Y%m%d") -> datetime.date:
        return datetime.datetime.strptime(datestr, fmt).date()

    if fmt is None:
        fmt = ["%Y%m%d", "%Y-%m-%d"]
    elif isinstance(fmt, str):
        fmt = [fmt]

    if isinstance(slc_str, str) or hasattr(slc_str, "__fspath__"):
        # Unpack all returned dates from each format
        d_list = []
        fmt_found = None
        for f in fmt:
            d_list.extend(get_dates(slc_str, fmt=f))
            if len(d_list) > 0:
                fmt_found = f
                break
        else:  # if we iterate through all formats and don't find any dates
            raise ValueError(f"Could not find date of format {fmt} in {slc_str}")

        unique_dates = np.unique(d_list)
        if len(unique_dates) > 1:
            raise ValueError(
                f"Found multiple dates in {slc_str}: {unique_dates}. "
                "Please specify a date format."
            )
        return _parse(unique_dates[0], fmt=fmt_found)
    else:
        # If it's an iterable of strings, run on each one
        return [parse_slc_strings(s, fmt=fmt) for s in slc_str if s]


<<<<<<< HEAD
def rowcol_to_xy(row, col, ds=None, filename=None):
    """Convert indexes in the image space to georeferenced coordinates."""
    return _apply_gt(ds, filename, col, row)


def xy_to_rowcol(x, y, ds=None, filename=None):
    """Convert coordinates in the georeferenced space to a row and column index."""
    return _apply_gt(ds, filename, x, y, inverse=True)


def _apply_gt(ds=None, filename=None, x=None, y=None, inverse=False):
    """Read the (possibly inverse) geotransform, apply to the x/y coordinates."""
    if ds is None:
        ds = gdal.Open(fspath(filename))
        gt = ds.GetGeoTransform()
        ds = None
    else:
        gt = ds.GetGeoTransform()

    if inverse:
        gt = gdal.InvGeoTransform(gt)
    # Reference: https://gdal.org/tutorials/geotransforms_tut.html
    x = gt[0] + x * gt[1] + y * gt[2]
    y = gt[3] + x * gt[4] + y * gt[5]
    return x, y


def combine_mask_files(
    mask_files: List[Filename],
    scratch_dir: Filename,
    output_file_name: str = "combined_mask.tif",
    dtype: str = "uint8",
    zero_is_valid: bool = False,
) -> Path:
    """Combine multiple mask files into a single mask file.

    Parameters
    ----------
    mask_files : list of Path or str
        List of mask files to combine.
    scratch_dir : Path or str
        Directory to write output file.
    output_file_name : str
        Name of output file to write into `scratch_dir`
    dtype : str, optional
        Data type of output file. Default is uint8.
    zero_is_valid : bool, optional
        If True, zeros mark the valid pixels (like numpy's masking convention).
        Default is False (matches ISCE convention).

    Returns
    -------
    output_file : Path
    """
    output_file = Path(scratch_dir) / output_file_name

    ds = gdal.Open(fspath(mask_files[0]))
    projection = ds.GetProjection()
    geotransform = ds.GetGeoTransform()

    if projection is None and geotransform is None:
        logger.warning("No projection or geotransform found on file %s", mask_files[0])

    nodata = 1 if zero_is_valid else 0

    # Create output file
    driver = gdal.GetDriverByName("GTiff")
    ds_out = driver.Create(
        fspath(output_file),
        ds.RasterXSize,
        ds.RasterYSize,
        1,
        numpy_to_gdal_type(dtype),
    )
    ds_out.SetGeoTransform(geotransform)
    ds_out.SetProjection(projection)
    ds_out.GetRasterBand(1).SetNoDataValue(nodata)
    ds = None

    # Loop through mask files and update the total mask (starts with all valid)
    mask_total = np.ones((ds.RasterYSize, ds.RasterXSize), dtype=bool)
    for mask_file in mask_files:
        ds_input = gdal.Open(fspath(mask_file))
        mask = ds_input.GetRasterBand(1).ReadAsArray().astype(bool)
        if zero_is_valid:
            mask = ~mask
        mask_total = np.logical_and(mask_total, mask)
        ds_input = None

    if zero_is_valid:
        mask_total = ~mask_total
    ds_out.GetRasterBand(1).WriteArray(mask_total.astype(dtype))
    ds_out = None

    return output_file


def get_raster_xysize(filename: Filename) -> Tuple[int, int]:
    """Get the xsize/ysize of a GDAL-readable raster."""
    ds = gdal.Open(fspath(filename))
    xsize, ysize = ds.RasterXSize, ds.RasterYSize
    ds = None
    return xsize, ysize


def full_suffix(filename: Filename):
    """Get the full suffix of a filename, including multiple dots.

    Parameters
    ----------
    filename : str or Path
        path to file

    Returns
    -------
    str
        The full suffix, including multiple dots.

    Examples
    --------
        >>> full_suffix('test.tif')
        '.tif'
        >>> full_suffix('test.tar.gz')
        '.tar.gz'
    """
    fpath = Path(filename)
    return "".join(fpath.suffixes)


def half_window_to_full(half_window: Union[List, Tuple]) -> Tuple[int, int]:
    """Convert a half window size to a full window size."""
    return (2 * half_window[0] + 1, 2 * half_window[1] + 1)


def check_gpu_available() -> bool:
    """Check if a GPU is available."""
    try:
        # cupy not available on Mac m1
        import cupy as cp  # noqa: F401
        from numba import cuda

    except ImportError:
        logger.debug("numba/cupy installed, but GPU not available")
        return False
    try:
        cuda_version = cuda.runtime.get_version()
        logger.debug(f"CUDA version: {cuda_version}")
    except OSError as e:
        logger.debug(f"CUDA runtime version error: {e}")
        return False
    try:
        n_gpu = len(cuda.gpus)
    except cuda.CudaSupportError as e:
        logger.debug(f"CUDA support error {e}")
        return False
    if n_gpu < 1:
        logger.debug("No available GPUs found")
        return False
    return True


def get_array_module(arr):
    """Get the array module (numpy or cupy) for the given array.

    References
    ----------
    https://docs.cupy.dev/en/stable/user_guide/basic.html#how-to-write-cpu-gpu-agnostic-code
    """
    try:
        import cupy as cp

        xp = cp.get_array_module(arr)
    except ImportError:
        logger.debug("cupy not installed, falling back to numpy")
        xp = np
    return xp


def take_looks(arr, row_looks, col_looks, func_type="nansum"):
    """Downsample a numpy matrix by summing blocks of (row_looks, col_looks).

    Parameters
    ----------
    arr : np.array
        2D array of an image
    row_looks : int
        the reduction rate in row direction
    col_looks : int
        the reduction rate in col direction

    func_type : str, optional
        the numpy function to use for downsampling, by default "nansum"

    Returns
    -------
    ndarray
        The downsampled array, shape = ceil(rows / row_looks, cols / col_looks)

    Notes
    -----
    Cuts off values if the size isn't divisible by num looks.
    Will use cupy if available and if `arr` is a cupy array on the GPU.
    """
    xp = get_array_module(arr)

    if row_looks == 1 and col_looks == 1:
        return arr

    if arr.ndim >= 3:
        return xp.stack([take_looks(a, row_looks, col_looks, func_type) for a in arr])
    rows, cols = arr.shape
    new_rows = rows // row_looks
    new_cols = cols // col_looks

    row_cutoff = rows % row_looks
    col_cutoff = cols % col_looks

    if row_cutoff != 0:
        arr = arr[:-row_cutoff, :]
    if col_cutoff != 0:
        arr = arr[:, :-col_cutoff]

    func = getattr(xp, func_type)
    return func(
        xp.reshape(arr, (new_rows, row_looks, new_cols, col_looks)), axis=(3, 1)
    )
=======
def _date_format_to_regex(date_format):
    r"""Convert a python date format string to a regular expression.

    Useful for Year, month, date date formats.

    Parameters
    ----------
    date_format : str
        Date format string, e.g. "%Y%m%d"

    Returns
    -------
    re.Pattern
        Regular expression that matches the date format string.

    Examples
    --------
    >>> pat2 = _date_format_to_regex("%Y%m%d").pattern
    >>> pat2 == re.compile(r'\d{4}\d{2}\d{2}').pattern
    True
    >>> pat = _date_format_to_regex("%Y-%m-%d").pattern
    >>> pat == re.compile(r'\d{4}\-\d{2}\-\d{2}').pattern
    True
    """
    # Escape any special characters in the date format string
    date_format = re.escape(date_format)

    # Replace each format specifier with a regular expression that matches it
    date_format = date_format.replace("%Y", r"\d{4}")
    date_format = date_format.replace("%m", r"\d{2}")
    date_format = date_format.replace("%d", r"\d{2}")

    # Return the resulting regular expression
    return re.compile(date_format)
>>>>>>> 28fd1f93
<|MERGE_RESOLUTION|>--- conflicted
+++ resolved
@@ -118,7 +118,42 @@
         return [parse_slc_strings(s, fmt=fmt) for s in slc_str if s]
 
 
-<<<<<<< HEAD
+def _date_format_to_regex(date_format):
+    r"""Convert a python date format string to a regular expression.
+
+    Useful for Year, month, date date formats.
+
+    Parameters
+    ----------
+    date_format : str
+        Date format string, e.g. "%Y%m%d"
+
+    Returns
+    -------
+    re.Pattern
+        Regular expression that matches the date format string.
+
+    Examples
+    --------
+    >>> pat2 = _date_format_to_regex("%Y%m%d").pattern
+    >>> pat2 == re.compile(r'\d{4}\d{2}\d{2}').pattern
+    True
+    >>> pat = _date_format_to_regex("%Y-%m-%d").pattern
+    >>> pat == re.compile(r'\d{4}\-\d{2}\-\d{2}').pattern
+    True
+    """
+    # Escape any special characters in the date format string
+    date_format = re.escape(date_format)
+
+    # Replace each format specifier with a regular expression that matches it
+    date_format = date_format.replace("%Y", r"\d{4}")
+    date_format = date_format.replace("%m", r"\d{2}")
+    date_format = date_format.replace("%d", r"\d{2}")
+
+    # Return the resulting regular expression
+    return re.compile(date_format)
+
+
 def rowcol_to_xy(row, col, ds=None, filename=None):
     """Convert indexes in the image space to georeferenced coordinates."""
     return _apply_gt(ds, filename, col, row)
@@ -344,40 +379,4 @@
     func = getattr(xp, func_type)
     return func(
         xp.reshape(arr, (new_rows, row_looks, new_cols, col_looks)), axis=(3, 1)
-    )
-=======
-def _date_format_to_regex(date_format):
-    r"""Convert a python date format string to a regular expression.
-
-    Useful for Year, month, date date formats.
-
-    Parameters
-    ----------
-    date_format : str
-        Date format string, e.g. "%Y%m%d"
-
-    Returns
-    -------
-    re.Pattern
-        Regular expression that matches the date format string.
-
-    Examples
-    --------
-    >>> pat2 = _date_format_to_regex("%Y%m%d").pattern
-    >>> pat2 == re.compile(r'\d{4}\d{2}\d{2}').pattern
-    True
-    >>> pat = _date_format_to_regex("%Y-%m-%d").pattern
-    >>> pat == re.compile(r'\d{4}\-\d{2}\-\d{2}').pattern
-    True
-    """
-    # Escape any special characters in the date format string
-    date_format = re.escape(date_format)
-
-    # Replace each format specifier with a regular expression that matches it
-    date_format = date_format.replace("%Y", r"\d{4}")
-    date_format = date_format.replace("%m", r"\d{2}")
-    date_format = date_format.replace("%d", r"\d{2}")
-
-    # Return the resulting regular expression
-    return re.compile(date_format)
->>>>>>> 28fd1f93
+    )