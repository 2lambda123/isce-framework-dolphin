--- conflicted
+++ resolved
@@ -2,7 +2,7 @@
 
 References
 ----------
-    [1] Mirzaee, Sara, Falk Amelung, and Heresh Fattahi. "Non-linear phase
+    .. [1] Mirzaee, Sara, Falk Amelung, and Heresh Fattahi. "Non-linear phase
     linking using joined distributed and persistent scatterers." Computers &
     Geosciences (2022): 105291.
 """
@@ -36,11 +36,6 @@
     shp_method: str = "KL",
     mask_file: Optional[Filename] = None,
     ps_mask_file: Optional[Filename] = None,
-<<<<<<< HEAD
-    beta: float = 0.01,
-    do_shp: bool = False,
-=======
->>>>>>> 73b5f830
     max_bytes: float = 32e6,
     n_workers: int = 1,
     gpu_enabled: bool = True,
@@ -161,11 +156,7 @@
                 strides=strides,
                 beta=beta,
                 reference_idx=reference_idx,
-<<<<<<< HEAD
-                do_shp=do_shp,
-=======
                 shp_method=shp_method,
->>>>>>> 73b5f830
                 nodata_mask=nodata_mask[rows, cols],
                 ps_mask=ps_mask[rows, cols],
                 n_workers=n_workers,
