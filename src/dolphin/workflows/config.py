from __future__ import annotations

import re
<<<<<<< HEAD
from datetime import date, datetime
=======
from datetime import datetime
from multiprocessing import cpu_count
>>>>>>> f7df0648
from pathlib import Path
from typing import Any, Dict, List, Optional, Tuple

from pydantic import (
    BaseModel,
    BaseSettings,
    Extra,
    Field,
    PrivateAttr,
    root_validator,
    validator,
)

from dolphin import __version__ as _dolphin_version
from dolphin._log import get_log
from dolphin.io import DEFAULT_HDF5_OPTIONS, DEFAULT_TIFF_OPTIONS, format_nc_filename
from dolphin.utils import get_cpu_count, get_dates, sort_files_by_date

from ._enums import InterferogramNetworkType, ShpMethod, UnwrapMethod, WorkflowName
from ._yaml_model import YamlModel

__all__ = [
    "Workflow",
]

logger = get_log(__name__)

# Specific to OPERA CSLC products:
OPERA_DATASET_NAME = "science/SENTINEL1/CSLC/grids/VV"
# for example, t087_185684_iw2
OPERA_BURST_RE = re.compile(
    r"t(?P<track>\d{3})_(?P<burst_id>\d{6})_(?P<subswath>iw[1-3])"
)


class PsOptions(BaseModel, extra=Extra.forbid):
    """Options for the PS pixel selection portion of the workflow."""

    _directory: Path = PrivateAttr(Path("PS"))
    _output_file: Path = PrivateAttr(Path("PS/ps_pixels.tif"))
    _amp_dispersion_file: Path = PrivateAttr(Path("PS/amp_dispersion.tif"))
    _amp_mean_file: Path = PrivateAttr(Path("PS/amp_mean.tif"))

    amp_dispersion_threshold: float = Field(
        0.25,
        description="Amplitude dispersion threshold to consider a pixel a PS.",
        gt=0.0,
    )


class HalfWindow(BaseModel, extra=Extra.forbid):
    """Class to hold half-window size for multi-looking during phase linking."""

    x: int = Field(11, description="Half window size (in pixels) for x direction", gt=0)
    y: int = Field(5, description="Half window size (in pixels) for y direction", gt=0)

    def to_looks(self):
        """Convert (x, y) half-window size to (row, column) looks."""
        return 2 * self.y + 1, 2 * self.x + 1

    @classmethod
    def from_looks(cls, row_looks: int, col_looks: int):
        """Create a half-window from looks."""
        return cls(x=col_looks // 2, y=row_looks // 2)


class PhaseLinkingOptions(BaseModel, extra=Extra.forbid):
    """Configurable options for wrapped phase estimation."""

    _directory: Path = PrivateAttr(Path("linked_phase"))
    ministack_size: int = Field(
        15, description="Size of the ministack for sequential estimator.", gt=1
    )
    half_window = HalfWindow()
    beta: float = Field(
        0.01,
        description=(
            "Beta regularization parameter for correlation matrix inversion. 0 is no"
            " regularization."
        ),
        gt=0.0,
        lt=1.0,
    )
    shp_method: ShpMethod = ShpMethod.KS


class InterferogramNetwork(BaseModel, extra=Extra.forbid):
    """Options to determine the type of network for interferogram formation."""

    _directory: Path = PrivateAttr(Path("interferograms"))

    reference_idx: Optional[int] = Field(
        None,
        description=(
            "For single-reference network: Index of the reference image in the network"
        ),
    )
    max_bandwidth: Optional[int] = Field(
        None,
        description="Max `n` to form the nearest-`n` interferograms by index.",
        gt=1,
    )
    max_temporal_baseline: Optional[int] = Field(
        None,
        description="Maximum temporal baseline of interferograms.",
        gt=0,
    )
    indexes: Optional[List[Tuple[int, int]]] = Field(
        None,
        description=(
            "For manual-index network: list of (ref_idx, sec_idx) defining the"
            " interferograms to form."
        ),
    )
    network_type: InterferogramNetworkType = InterferogramNetworkType.SINGLE_REFERENCE

    # validation
    @root_validator
    def _check_network_type(cls, values):
        ref_idx = values.get("reference_idx")
        max_bw = values.get("max_bandwidth")
        max_tb = values.get("max_temporal_baseline")
        # Check if more than one has been set:
        if sum([ref_idx is not None, max_bw is not None, max_tb is not None]) > 1:
            raise ValueError(
                "Only one of `reference_idx`, `max_bandwidth`, or"
                " `max_temporal_baseline` can be set."
            )
        if max_tb is not None:
            values["network_type"] = InterferogramNetworkType.TEMPORAL_BASELINE
            return values

        if max_bw is not None:
            values["network_type"] = InterferogramNetworkType.BANDWIDTH
            return values

        # If nothing else specified, set to a single reference network
        values["network_type"] = InterferogramNetworkType.SINGLE_REFERENCE
        # and make sure the reference index is set
        if ref_idx is None:
            values["reference_idx"] = 0
        return values


class UnwrapOptions(BaseModel, extra=Extra.forbid):
    """Options for unwrapping after wrapped phase estimation."""

    run_unwrap: bool = Field(
        True,
        description=(
            "Whether to run the unwrapping step after wrapped phase estimation."
        ),
    )
    _directory: Path = PrivateAttr(Path("unwrap"))
    unwrap_method: UnwrapMethod = UnwrapMethod.SNAPHU
    tiles: List[int] = Field(
        [1, 1],
        description=(
            "Number of tiles to split the unwrapping into (for multi-scale unwrapping)."
        ),
    )
    init_method: str = Field(
        "mcf",
        description="Initialization method for SNAPHU.",
    )


class WorkerSettings(BaseSettings):
    """Settings configurable based on environment variables."""

    gpu_enabled: bool = Field(
        True,
        description="Whether to use GPU for processing (if available)",
    )
    n_workers: int = Field(
        default_factory=get_cpu_count,
        ge=1,
        description=(
            "(For non-GPU) Number of cpu cores to use for Python multiprocessing. Uses"
            " `multiprocessing.cpu_count()` if not set."
        ),
    )
    threads_per_worker: int = Field(
        1,
        ge=1,
        description=(
            "Number of threads to use per worker. This sets the OMP_NUM_THREADS"
            " environment variable in each python process."
        ),
    )
    block_size_gb: float = Field(
        1.0,
        description="Size (in GB) of blocks of data to load at a time.",
        gt=0.001,
    )

    class Config:
        """Pydantic class configuration for BaseSettings."""

        extra = Extra.forbid
        # https://docs.pydantic.dev/usage/settings/#parsing-environment-variable-values
        env_prefix = "dolphin_"  # e.g. DOLPHIN_N_WORKERS=4 for n_workers
        fields = {
            "gpu_enabled": {"env": ["dolphin_gpu_enabled", "gpu"]},
        }


class InputOptions(BaseModel, extra=Extra.forbid):
    """Options specifying input datasets for workflow."""

    subdataset: Optional[str] = Field(
        None,
        description=(
            "If passing HDF5/NetCDF files, subdataset to use from CSLC files. "
            f"If not specified, but all `cslc_file_list` looks like {OPERA_BURST_RE}, "
            f" will use {OPERA_DATASET_NAME} as the subdataset."
        ),
    )
    cslc_date_fmt: str = Field(
        "%Y%m%d",
        description="Format of dates contained in CSLC filenames",
    )


class OutputOptions(BaseModel, extra=Extra.forbid):
    """Options for the output size/format/compressions."""

    output_resolution: Optional[Dict[str, int]] = Field(
        # {"x": 20, "y": 20},
        # TODO: how to get a blank "x" and "y" in the schema printed instead of nothing?
        None,
        description="Output (x, y) resolution (in units of input data)",
    )
    strides: Dict[str, int] = Field(
        {"x": 1, "y": 1},
        description=(
            "Alternative to specifying output resolution: Specify the (x, y) strides"
            " (decimation factor) to perform while processing input. For example,"
            " strides of [4, 2] would turn an input resolution of [5, 10] into an"
            " output resolution of [20, 20]."
        ),
    )

    hdf5_creation_options: dict = Field(
        DEFAULT_HDF5_OPTIONS,
        description="Options for `create_dataset` with h5py.",
    )
    gtiff_creation_options: List[str] = Field(
        list(DEFAULT_TIFF_OPTIONS),
        description="GDAL creation options for GeoTIFF files",
    )

    # validators
    @validator("output_resolution", "strides", pre=True, always=True)
    def _check_resolution(cls, v):
        """Allow the user to specify just one float, applying to both dimensions."""
        if isinstance(v, (int, float)):
            return {"x": v, "y": v}
        return v

    @validator("strides", always=True)
    def _check_strides_against_res(cls, strides, values):
        """Compute the output resolution from the strides."""
        resolution = values.get("output_resolution")
        if strides is not None and resolution is not None:
            raise ValueError("Cannot specify both strides and output_resolution.")
        elif strides is None and resolution is None:
            raise ValueError("Must specify either strides or output_resolution.")

        # Check that the dict has the correct keys
        if strides is not None:
            if not set(strides.keys()) == {"x", "y"}:
                raise ValueError("Strides must be a dict with keys 'x' and 'y'")
            # and that the strides are integers
            if not all([isinstance(v, int) for v in strides.values()]):
                raise ValueError("Strides must be integers")
        if resolution is not None:
            if not set(resolution.keys()) == {"x", "y"}:
                raise ValueError("Resolution must be a dict with keys 'x' and 'y'")
            # and that the resolution is valid, > 0. Can be int or float
            if any([v <= 0 for v in resolution.values()]):
                raise ValueError("Resolutions must be > 0")
            # TODO: compute strides from resolution
            raise NotImplementedError(
                "output_resolution not yet implemented. Use `strides`."
            )
        return strides


class Workflow(YamlModel):
    """Configuration for the workflow."""

    workflow_name: WorkflowName = WorkflowName.STACK

    # Paths to input/output files
    input_options: InputOptions = Field(default_factory=InputOptions)
    cslc_file_list: List[Path] = Field(
        default_factory=list,
        description=(
            "list of CSLC files, or newline-delimited file "
            "containing list of CSLC files."
        ),
    )
    mask_file: Optional[Path] = Field(
        None,
        description=(
            "Byte mask file used to ignore low correlation/bad data (e.g water mask)."
            " Convention is 0 for no data/invalid, and 1 for good data. Dtype must be"
            " uint8."
        ),
    )
    scratch_directory: Path = Field(
        Path("scratch"),
        description="Name of sub-directory to use for scratch files",
    )
    output_directory: Path = Field(
        Path("output"),
        description="Name of sub-directory to use for output files",
    )

    # Options for each step in the workflow
    ps_options: PsOptions = Field(default_factory=PsOptions)
    amplitude_dispersion_files: List[Path] = Field(
        default_factory=list,
        description=(
            "Paths to existing Amplitude Dispersion file (1 per SLC region) for PS"
            " update calculation. If none provided, computed using the input SLC stack."
        ),
    )
    amplitude_mean_files: List[Path] = Field(
        default_factory=list,
        description=(
            "Paths to an existing Amplitude Mean files (1 per SLC region) for PS update"
            " calculation. If none provided, computed using the input SLC stack."
        ),
    )

    phase_linking: PhaseLinkingOptions = Field(default_factory=PhaseLinkingOptions)
    interferogram_network: InterferogramNetwork = Field(
        default_factory=InterferogramNetwork
    )
    unwrap_options: UnwrapOptions = Field(default_factory=UnwrapOptions)
    output_options: OutputOptions = Field(default_factory=OutputOptions)
    save_compressed_slc: bool = Field(
        default=False,
        description=(
            "Whether the SAS should output and save the Compressed SLCs in addition to"
            " the standard product output."
        ),
    )

    # General workflow metadata
    worker_settings: WorkerSettings = Field(default_factory=WorkerSettings)
    log_file: Optional[Path] = Field(
        # TODO: Probably more work to make sure log_file is implemented okay
        default=None,
        description="Path to output log file (in addition to logging to `stderr`).",
    )
    creation_time_utc: datetime = Field(
        default_factory=datetime.utcnow, description="Time the config file was created"
    )
    dolphin_version: str = Field(
        _dolphin_version, description="Version of Dolphin used."
    )

    # internal helpers
    # Stores the list of directories to be created by the workflow
    _directory_list: List[Path] = PrivateAttr(default_factory=list)

    class Config:
        extra = Extra.forbid
        schema_extra = {"required": ["cslc_file_list"]}

    @validator("output_directory", "scratch_directory", always=True)
    def _dir_is_absolute(cls, v):
        return v.resolve()

    # validators
    @validator("cslc_file_list", pre=True)
    def _check_input_file_list(cls, v):
        if v is None:
            return []
        if isinstance(v, (str, Path)):
            v_path = Path(v)
            # Check if it's a newline-delimited list of input files
            if v_path.exists() and v_path.is_file():
                filenames = [Path(f) for f in v_path.read_text().splitlines()]
                # If given as relative paths, make them relative to the file
                parent = v_path.parent
                return [parent / f if not f.is_absolute() else f for f in filenames]
            else:
                raise ValueError(
                    f"Input file list {v_path} does not exist or is not a file."
                )

        return [Path(f) for f in v]

    @staticmethod
    def _is_opera_file_list(cslc_file_list):
        return all(
            re.search(OPERA_BURST_RE, str(f)) is not None for f in cslc_file_list
        )

    @root_validator
    def _check_slc_files_exist(cls, values):
        file_list = values.get("cslc_file_list")
        if not file_list:
            raise ValueError("Must specify list of input SLC files.")

        input_options = values.get("input_options")
        date_fmt = input_options.cslc_date_fmt
        # Filter out files that don't have dates in the filename
        file_matching_date = [Path(f) for f in file_list if get_dates(f, fmt=date_fmt)]
        if len(file_matching_date) < len(file_list):
            raise ValueError(
                f"Found {len(file_matching_date)} files with dates in the filename"
                f" out of {len(file_list)} files."
            )

        ext = file_list[0].suffix
        # If they're HDF5/NetCDF files, we need to check that the subdataset exists
        if ext in [".h5", ".nc"]:
            subdataset = input_options.subdataset
            if subdataset is None and cls._is_opera_file_list(file_list):
                # Assume that the user forgot to set the subdataset, and set it to the
                # default OPERA dataset name
                logger.info(
                    "CSLC files look like OPERA files, setting subdataset to"
                    f" {OPERA_DATASET_NAME}."
                )
                subdataset = input_options.subdataset = OPERA_DATASET_NAME

            # gdal formatting function will raise an error if subdataset doesn't exist
            for f in file_list:
                format_nc_filename(f, subdataset)

        # Coerce the file_list to a sorted list of absolute Path objects
        file_list, _ = sort_files_by_date(file_list, file_date_fmt=date_fmt)
        values["cslc_file_list"] = [Path(f).resolve() for f in file_list]
        return values

    def __init__(self, *args: Any, **kwargs: Any) -> None:
        """After validation, set up properties for use during workflow run."""
        super().__init__(*args, **kwargs)

        # Ensure outputs from workflow steps are within scratch directory.
        scratch_dir = self.scratch_directory
        # Save all directories as absolute paths
        scratch_dir = scratch_dir.resolve(strict=False)

        # For each workflow step that has an output folder, move it inside
        # the scratch directory (if it's not already inside).
        # They may already be inside if we're loading from a json/yaml file.
        for step in [
            "ps_options",
            "phase_linking",
            "interferogram_network",
            "unwrap_options",
        ]:
            opts = getattr(self, step)
            if not opts._directory.parent == scratch_dir:
                opts._directory = scratch_dir / opts._directory
            opts._directory = opts._directory.resolve(strict=False)

        # Track the directories that need to be created at start of workflow
        self._directory_list = [
            scratch_dir,
            self.output_directory,
            self.ps_options._directory,
            self.phase_linking._directory,
            self.interferogram_network._directory,
            self.unwrap_options._directory,
        ]
        # Add the output PS files we'll create to the `PS` directory, making
        # sure they're inside the scratch directory
        ps_opts = self.ps_options
        ps_opts._amp_dispersion_file = scratch_dir / ps_opts._amp_dispersion_file
        ps_opts._amp_mean_file = scratch_dir / ps_opts._amp_mean_file
        ps_opts._output_file = scratch_dir / ps_opts._output_file

    def create_dir_tree(self, debug=False):
        """Create the directory tree for the workflow."""
        log = get_log(debug=debug)
        for d in self._directory_list:
            log.debug(f"Creating directory: {d}")
            d.mkdir(parents=True, exist_ok=True)<|MERGE_RESOLUTION|>--- conflicted
+++ resolved
@@ -1,12 +1,7 @@
 from __future__ import annotations
 
 import re
-<<<<<<< HEAD
-from datetime import date, datetime
-=======
 from datetime import datetime
-from multiprocessing import cpu_count
->>>>>>> f7df0648
 from pathlib import Path
 from typing import Any, Dict, List, Optional, Tuple
 
