from enum import Enum

__all__ = [
    "WorkflowName",
<<<<<<< HEAD
    "OutputFormat",
    "ShpMethod",
=======
>>>>>>> df561473
    "UnwrapMethod",
    "InterferogramNetworkType",
]


class WorkflowName(str, Enum):
    """Name of workflows."""

    STACK = "stack"
    SINGLE = "single"


<<<<<<< HEAD
class OutputFormat(str, Enum):
    """Raster format for the final workflow output."""

    ENVI = "ENVI"
    GTIFF = "GTiff"
    NETCDF = "NetCDF"


class ShpMethod(str, Enum):
    """Method for finding SHPs during phase linking."""

    KL = "KL"
    KS = "KS"
    RECT = "rect"
    # Alias for no SHP search
    NONE = "rect"


=======
>>>>>>> df561473
class UnwrapMethod(str, Enum):
    """Phase unwrapping method, passable to Tophu."""

    SNAPHU = "snaphu"
    ICU = "icu"


class InterferogramNetworkType(str, Enum):
    """Type of interferogram network to create from phase-linking results."""

    SINGLE_REFERENCE = "single-reference"
    MANUAL_INDEX = "manual-index"
    MAX_BANDWIDTH = "max-bandwidth"
    MAX_TEMPORAL_BASELINE = "max-temporal-baseline"<|MERGE_RESOLUTION|>--- conflicted
+++ resolved
@@ -2,11 +2,7 @@
 
 __all__ = [
     "WorkflowName",
-<<<<<<< HEAD
-    "OutputFormat",
     "ShpMethod",
-=======
->>>>>>> df561473
     "UnwrapMethod",
     "InterferogramNetworkType",
 ]
@@ -19,15 +15,6 @@
     SINGLE = "single"
 
 
-<<<<<<< HEAD
-class OutputFormat(str, Enum):
-    """Raster format for the final workflow output."""
-
-    ENVI = "ENVI"
-    GTIFF = "GTiff"
-    NETCDF = "NetCDF"
-
-
 class ShpMethod(str, Enum):
     """Method for finding SHPs during phase linking."""
 
@@ -38,8 +25,6 @@
     NONE = "rect"
 
 
-=======
->>>>>>> df561473
 class UnwrapMethod(str, Enum):
     """Phase unwrapping method, passable to Tophu."""
 
