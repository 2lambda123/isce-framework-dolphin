name: Pytest, build docker image, push to GHCR

on: [pull_request, push]

concurrency:
  group: ${{ github.workflow }}-${{ github.head_ref }}
  cancel-in-progress: true

env:
  # https://github.com/pytest-dev/pytest/issues/2042#issuecomment-429289164
  PY_IGNORE_IMPORTMISMATCH: 1

jobs:
  pytest:
    strategy:
      matrix:
        os: [ubuntu-latest, macos-14]
        deps:
          - label: Latest
<<<<<<< HEAD
            # we can't do `tophu` on macos-14 because it's not available
            # but the one extra spec is dask
=======
            # we can't specify `tophu` for conda, not available on mac
>>>>>>> 5478a89d
            spec: >-
              isce3
              dask

      fail-fast: true
    name: ${{ matrix.os }} • ${{ matrix.deps.label }}
    runs-on: ${{ matrix.os }}
    defaults:
      run:
        shell: bash -l {0}
    steps:
      - name: Checkout
        uses: actions/checkout@v3
      - name: Setup environment
        uses: mamba-org/setup-micromamba@v1
        with:
          environment-file: conda-env.yml
          environment-name: dolphin-env
          generate-run-shell: false
          create-args: ${{ matrix.deps.spec }}
          condarc: |
            channels:
              - conda-forge
      - name: Install
        run: |
<<<<<<< HEAD
          pip install --no-deps "snaphu" "opera-utils>=0.2.1"
=======
          pip install --no-deps "snaphu>=0.2.1" "opera-utils>=0.3.0" git+https://github.com/isce-framework/tophu@main
>>>>>>> 5478a89d
          pip install --no-deps .
      - name: Install test dependencies
        run: |
          micromamba install -f tests/requirements.txt -c conda-forge
          pip install --no-deps git+https://github.com/isce-framework/tophu@main
      - name: Enable numba boundscheck for better error catching
        run: |
          echo "NUMBA_BOUNDSCHECK=1" >> $GITHUB_ENV
          echo "TQDM_DISABLE=1" >> $GITHUB_ENV
      - name: Test (with numba boundscheck on)
        run: |
          pytest -n0
      # https://community.codecov.com/t/numba-jitted-methods-are-not-captured-by-codecov/2649
      # - name: Coverage report
      #   uses: codecov/codecov-action@v2

  dockerize: # Based on Mintpy: https://github.com/insarlab/MintPy/blob/5ca554fef324b816f9130feec567e2cf463e41d2/.github/workflows/build-n-publish-to-pypi.yml
    name: Build Docker image and push to GitHub Container Registry
    runs-on: ubuntu-latest
    steps:
      - name: Checkout
        uses: actions/checkout@v3
        with:
          fetch-depth: 0
      - name: Set up Python 3.11
        uses: actions/setup-python@v4
        with:
          python-version: '3.11'
      - name: Set environment variables for docker build
        run: |
          pip install setuptools_scm # Install setuptools_scm to get version number
          # Save version number from CLI
          version=$(python -m setuptools_scm)
          sanitized_version=${version//+/-} # Replace all '+' with '-'
          echo "DOLPHIN_VERSION=${sanitized_version}" >> $GITHUB_ENV

      - name: Login to GitHub Container Registry
        uses: docker/login-action@v2
        with:
          registry: ghcr.io
          username: ${{ github.actor }}
          password: ${{ secrets.GITHUB_TOKEN }}

      - name: Build, tag, and push image to Github Container Registry
        uses: docker/build-push-action@v4
        with:
          context: .
          file: ./docker/Dockerfile
          push: ${{ github.event_name != 'pull_request' }}
          tags: |
            ghcr.io/${{ github.repository }}:${{ env.DOLPHIN_VERSION }}
          labels: |
            org.opencontainers.image.created=${{ env.CI_JOB_TIMESTAMP }}
            org.opencontainers.image.version=${{ env.DOLPHIN_VERSION }}
            org.opencontainers.image.revision=${{ github.sha }}

      - name: Add develop tag
        if: github.ref == 'refs/heads/main'
        uses: akhilerm/tag-push-action@v2.1.0
        with:
          src: ghcr.io/${{ github.repository }}:${{ env.DOLPHIN_VERSION }}
          dst: ghcr.io/${{ github.repository }}:develop

      - name: Add latest tag
        if: startsWith(github.ref, 'refs/tags/v')
        uses: akhilerm/tag-push-action@v2.1.0
        with:
          src: ghcr.io/${{ github.repository }}:${{ env.DOLPHIN_VERSION }}
          dst: ghcr.io/${{ github.repository }}:latest<|MERGE_RESOLUTION|>--- conflicted
+++ resolved
@@ -17,12 +17,7 @@
         os: [ubuntu-latest, macos-14]
         deps:
           - label: Latest
-<<<<<<< HEAD
-            # we can't do `tophu` on macos-14 because it's not available
-            # but the one extra spec is dask
-=======
             # we can't specify `tophu` for conda, not available on mac
->>>>>>> 5478a89d
             spec: >-
               isce3
               dask
@@ -48,11 +43,7 @@
               - conda-forge
       - name: Install
         run: |
-<<<<<<< HEAD
-          pip install --no-deps "snaphu" "opera-utils>=0.2.1"
-=======
           pip install --no-deps "snaphu>=0.2.1" "opera-utils>=0.3.0" git+https://github.com/isce-framework/tophu@main
->>>>>>> 5478a89d
           pip install --no-deps .
       - name: Install test dependencies
         run: |
