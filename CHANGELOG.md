# [0.1.0](https://github.com/opera-adt/dolphin/compare/v0.0.4...v0.1.0) - 2023-03-31

**Added**

<<<<<<< HEAD
- Sample test data for the `dolphin` package loaded onto Zenodo.


**Dependencies**

Added testing requirements:
- pooch


# v0.0.4
=======
- First version of the `_product.py` module to output the combined NetCDF product file.
- `_pge_runconfig.py` module to handle the separate PGE-compatible configuration, which translates to-from the `Workflow` object.
- `docker/build-docker-image.sh` script to build the docker image.
- Release scripts for generating documentation, script for validating output data by @gmgunter .
- Use of a spatial correlation estimate for unwrapping purposes, rather than temporal coherence.
  - This is much more useful when the stack size is small (high temporal coherence), and `snaphu` is used for unwrapping.
- `masking.py` module for masking the interferogram/combined multiple external masks of varying 1/0 conventions.
- Ability to use existing amplitude mean/dispersion files for the PS portion of the workflow, skipping the step where we compute it using the SLC stack. Useful for small stack sizes
- Added a `create_only` option to `write_arr` to create an empty file without writing data (e.g. to check the boundary results of stitching)


**Changed**
- The YAML output/input functions are moved to a `YamlModel` class, which is a subclass of `pydantic.BaseModel`.
  - This allows us to use it in both `config.py` and `_pge_runconfig.py`.
- Refactoring of the `Workflow` layout to more easily extract the input/output files for the PGE run.

**Fixed**

- Compressed SLC outputs were getting corrupted upon writing when using strides > 1.
- Single-update interferograms where the first SLC input is a compressed SLC was broken (using the wrong size raster).
  - Now the result will simply copy over the phase-linking result, which is already referenced to the first raster.

**Dependencies**

Added requirements:

- h5netcdf>=1.1
- Avoid HDF5 version 1.12.1 until NetCDF loading issue is fixed

# [0.0.4](https://github.com/opera-adt/dolphin/compare/v0.0.3...v0.0.4) - 2023-03-17
>>>>>>> df561473

**Added**

- Created first version of the single-update workflow, usable with `dolphin config --single`
- `_background.py` module as the abstract classes for background input/output with `EagerLoader` and `Writer`.
- `from_vrt_file` for the `VRTInterferogram` class.
- Arbitrary interferogram index selection in `Network` class.
- Parallel CPU eigenvector finding using `scipy.linalg.eigh`.
- PS selection for strided outputs using the average PS phase within a window (that contains multiple PS).
- Comments in the YAML file output by the `dolphin config` command.


**Changed**

- The main workflow has been renamed to `s1_disp.py` to better reflect the workflow, since it can handle both single and stack workflows.
    - The `sequential.py` and `single.py` are where these differences are handled.
- More uniform naming in `io.get_raster_<X>` functions.
- The SLC compression is now done in `_compress.py` to declutter the `mle.py` module.
- Replace `tqdm` with `rich` for progress bars.
- The `unwrap.py` module now uses isce3 to unwrap the interferogram.

- Docs are now using the mkdocs `material` theme.

**Removed**

- `utils.parse_slc_strings` in favor of always using `utils.get_dates`.
- `io.get_stack_nodata_mask`. This will be done using the nodata polygon, or not at all.


**Dependencies**

Added requirements:

- pyproj>=3.2
- rich>=12.0
- threadpoolctl>=3.0
- isce3>=0.8.0
- pyproj>=3.3
- Dropped support for Python 3.7

For docs:
- mkdocs-material
- pymdown-extensions

Removed requirements:

- tqdm


# [0.0.3](https://github.com/opera-adt/dolphin/compare/v0.0.2...v0.0.3) - 2023-01-26

**Added**

- Ability for `VRTStack` to handle HDF5 files with subdatasets.
    - The OPERA specific HDF5 files are now supported without extra configuration.
- First stitching of interferograms in `stitching.py`.
    - Users can pass multiple SLC burst (like COMPASS bursts) per date, and the workflow will process per stack then stitch per date.
- More features for `load_gdal` to load in blocks.

**Changed**

- A small amount of regularization on the coherence matrix is done before inversion during phase linking to avoid singular matrices.
- Renamed module to `_log.py`
- `workflows/wrapped_phase.py` absorbed much logic formerly in `s1_disp_stack.py`.

# [0.0.2](https://github.com/opera-adt/dolphin/compare/v0.0.1...v0.0.2) - 2023-01-24

**Added**

- Created first version of the `s1_disp_stack.py` workflow.
- Created the modules necessary for first version of the sequential workflow, including
    - `ps.py`
    - `sequential.py`
    - `io.py`
    - `interferogram.py`
    - `utils.py`
    - `unwrap.py`
    - `stitching.py`
    - `vrt.py`
- Created the `phase_link` subpackage for wrapped phase estimation.


Added requirements:

- pyproj>=3.2
- tqdm>=4.60


# [0.0.1] - 2022-12-09

**Added**

- Created the `config` module to handle the configuration of the workflows
- Command line interface for running the workflows
- Outline of project structure and utilities


**Dependencies**

Added requirements:

- gdal>=3.3
- h5py>=3.6
- numba>=0.54
- numpy>=1.20
- pydantic>=1.10
- pymp-pypi>=0.4.5
- ruamel_yaml>=0.15
- scipy>=1.5

Currently, Python 3.7 is supported, but 3.11 is not due numba not yet supporting Python 3.11.<|MERGE_RESOLUTION|>--- conflicted
+++ resolved
@@ -1,10 +1,8 @@
-# [0.1.0](https://github.com/opera-adt/dolphin/compare/v0.0.4...v0.1.0) - 2023-03-31
+# Unreleased
 
 **Added**
 
-<<<<<<< HEAD
 - Sample test data for the `dolphin` package loaded onto Zenodo.
-
 
 **Dependencies**
 
@@ -12,8 +10,8 @@
 - pooch
 
 
-# v0.0.4
-=======
+# [0.1.0](https://github.com/opera-adt/dolphin/compare/v0.0.4...v0.1.0) - 2023-03-31
+
 - First version of the `_product.py` module to output the combined NetCDF product file.
 - `_pge_runconfig.py` module to handle the separate PGE-compatible configuration, which translates to-from the `Workflow` object.
 - `docker/build-docker-image.sh` script to build the docker image.
@@ -44,7 +42,6 @@
 - Avoid HDF5 version 1.12.1 until NetCDF loading issue is fixed
 
 # [0.0.4](https://github.com/opera-adt/dolphin/compare/v0.0.3...v0.0.4) - 2023-03-17
->>>>>>> df561473
 
 **Added**
 
