--- conflicted
+++ resolved
@@ -66,25 +66,7 @@
 # After making changes, check the tests:
 pytest
 ```
-<<<<<<< HEAD
-
-For development:
-
-```bash
-# run "pip install -e" to install in development mode
-python -m pip install -e .[dev]
-# Get pre-commit hooks so that linting/formatting is done automatically
-pre-commit install
-
-# After making changes, check the tests:
-pytest
-```
-
-
-## Usage
-=======
 # --8<-- [end:install]
->>>>>>> 28fd1f93
 
 ## License
 **Copyright (c) 2022** California Institute of Technology (“Caltech”). U.S. Government
